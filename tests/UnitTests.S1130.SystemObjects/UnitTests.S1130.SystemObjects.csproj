<Project Sdk="Microsoft.NET.Sdk">

  <PropertyGroup>
    <TargetFramework>net6.0</TargetFramework>

    <IsPackable>false</IsPackable>
  </PropertyGroup>

  <ItemGroup>
    <PackageReference Include="Microsoft.NET.Test.Sdk" Version="17.0.0" />
    <PackageReference Include="xunit" Version="2.4.1" />
    <PackageReference Include="xunit.runner.visualstudio" Version="2.4.3" />
<<<<<<< HEAD
    <PackageReference Include="coverlet.collector" Version="1.0.1" />
=======
    <PackageReference Include="coverlet.collector" Version="3.1.0" />
>>>>>>> 3c353dd8
  </ItemGroup>

  <ItemGroup>
    <ProjectReference Include="..\..\src\S1130.SystemObjects\S1130.SystemObjects.csproj" />
  </ItemGroup>

</Project><|MERGE_RESOLUTION|>--- conflicted
+++ resolved
@@ -10,11 +10,7 @@
     <PackageReference Include="Microsoft.NET.Test.Sdk" Version="17.0.0" />
     <PackageReference Include="xunit" Version="2.4.1" />
     <PackageReference Include="xunit.runner.visualstudio" Version="2.4.3" />
-<<<<<<< HEAD
-    <PackageReference Include="coverlet.collector" Version="1.0.1" />
-=======
     <PackageReference Include="coverlet.collector" Version="3.1.0" />
->>>>>>> 3c353dd8
   </ItemGroup>
 
   <ItemGroup>
